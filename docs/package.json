--- conflicted
+++ resolved
@@ -35,13 +35,8 @@
     "classnames": "^2.3.2",
     "clsx": "^2.1.1",
     "prism-react-renderer": "^2.4.1",
-<<<<<<< HEAD
-    "react": "^18.0.0",
+    "react": "^19.1.1",
     "react-dom": "^19.1.1"
-=======
-    "react": "^19.1.1",
-    "react-dom": "^18.0.0"
->>>>>>> 360996f7
   },
   "devDependencies": {
     "@docusaurus/module-type-aliases": "3.8.1",
